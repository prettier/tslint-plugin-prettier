--- conflicted
+++ resolved
@@ -32,17 +32,10 @@
   },
   "devDependencies": {
     "@types/eslint-plugin-prettier": "2.2.0",
-<<<<<<< HEAD
-    "@types/node": "8.0.26",
-    "@types/prettier": "1.6.0",
-    "nyc": "11.1.0",
-    "prettier": "ikatyang/prettier#feat/resolve-config-sync",
-=======
     "@types/node": "8.0.28",
     "@types/prettier": "1.6.1",
     "nyc": "11.2.1",
     "prettier": "1.7.0",
->>>>>>> 0356f4d8
     "prettier-config-ikatyang": "1.1.1",
     "standard-version": "4.2.0",
     "tslint": "5.7.0",
