{
  "name": "tslint-plugin-prettier",
  "version": "1.1.0",
  "description": "Runs Prettier as a TSLint rule and reports differences as individual TSLint issues.",
  "keywords": [
    "prettier",
    "tslint",
    "tslint-plugin",
    "tslint-rules"
  ],
  "main": "rules/index.js",
  "types": "rules/index.d.ts",
  "repository": "https://github.com/ikatyang/tslint-plugin-prettier",
  "homepage": "https://github.com/ikatyang/tslint-plugin-prettier#readme",
  "author": {
    "name": "Ika",
    "email": "ikatyang@gmail.com",
    "url": "https://github.com/ikatyang"
  },
  "license": "MIT",
  "scripts": {
    "prepublish": "yarn run build -- --inlineSourceMap false",
    "lint": "tslint -p ./tsconfig.json --type-check",
    "test": "tslint --test ./tests/*/*",
    "test-coverage": "nyc yarn run test",
    "build": "rm -rf ./rules && tsc -p tsconfig.build.json",
    "release": "standard-version"
  },
  "dependencies": {
    "eslint-plugin-prettier": "^2.2.0",
    "tslib": "^1.7.1"
  },
  "devDependencies": {
    "@types/eslint-plugin-prettier": "2.2.0",
    "@types/node": "8.0.27",
<<<<<<< HEAD
    "@types/prettier": "1.6.0",
    "nyc": "11.2.1",
=======
    "@types/prettier": "1.6.1",
    "nyc": "11.2.0",
>>>>>>> f07ce7ce
    "prettier": "1.6.1",
    "prettier-config-ikatyang": "1.1.1",
    "standard-version": "4.2.0",
    "tslint": "5.7.0",
    "tslint-config-ikatyang": "2.3.0",
    "tslint-config-prettier-ext": "1.5.0",
    "typescript": "2.5.2"
  },
  "peerDependencies": {
    "prettier": "^1.4.0",
    "tslint": "^5.0.0"
  },
  "engines": {
    "node": ">= 4"
  },
  "files": [
    "/rules/**/*"
  ]
}<|MERGE_RESOLUTION|>--- conflicted
+++ resolved
@@ -33,13 +33,8 @@
   "devDependencies": {
     "@types/eslint-plugin-prettier": "2.2.0",
     "@types/node": "8.0.27",
-<<<<<<< HEAD
-    "@types/prettier": "1.6.0",
+    "@types/prettier": "1.6.1",
     "nyc": "11.2.1",
-=======
-    "@types/prettier": "1.6.1",
-    "nyc": "11.2.0",
->>>>>>> f07ce7ce
     "prettier": "1.6.1",
     "prettier-config-ikatyang": "1.1.1",
     "standard-version": "4.2.0",
